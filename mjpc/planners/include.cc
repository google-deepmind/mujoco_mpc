--- conflicted
+++ resolved
@@ -38,14 +38,11 @@
     "iLQS\n"
     "Robust Sampling\n"
     "Cross Entropy\n"
-<<<<<<< HEAD
-    "Sample Gradient";
-=======
+    "Sample Gradient\n"
     "MPPI\n"
     "D.R. Sampling\n"
     "D.R. MPPI\n"
     "D.R. CEM";
->>>>>>> 9b7fce8d
 
 // load all available planners
 std::vector<std::unique_ptr<mjpc::Planner>> LoadPlanners() {
@@ -59,14 +56,11 @@
   planners.emplace_back(
       new RobustPlanner(std::make_unique<mjpc::SamplingPlanner>()));
   planners.emplace_back(new mjpc::CrossEntropyPlanner);
-<<<<<<< HEAD
   planners.emplace_back(new mjpc::SampleGradientPlanner);
-=======
   planners.emplace_back(new mjpc::MPPIPlanner);
   planners.emplace_back(new mjpc::DRSamplingPlanner);
   planners.emplace_back(new mjpc::DRMPPIPlanner);
   planners.emplace_back(new mjpc::DRCEMPlanner);
->>>>>>> 9b7fce8d
   return planners;
 }
 
