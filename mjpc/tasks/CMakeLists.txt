--- conflicted
+++ resolved
@@ -35,7 +35,6 @@
   COMMAND ${CMAKE_COMMAND} -E copy_directory
           ${menagerie_SOURCE_DIR}/skydio_x2/assets
           ${CMAKE_CURRENT_BINARY_DIR}/quadrotor/assets
-<<<<<<< HEAD
   ## Cube solve task
   # copy cube model from MuJoCo
   COMMAND ${CMAKE_COMMAND} -E copy
@@ -61,7 +60,6 @@
   COMMAND ${CMAKE_COMMAND} -E copy_directory
           ${menagerie_SOURCE_DIR}/shadow_hand/assets
           ${CMAKE_CURRENT_BINARY_DIR}/cube/assets
-=======
   COMMAND ${CMAKE_COMMAND} -E copy
           ${menagerie_SOURCE_DIR}/robotis_op3/op3.xml
           ${CMAKE_CURRENT_BINARY_DIR}/op3/op3.xml
@@ -71,7 +69,6 @@
   COMMAND patch -o ${CMAKE_CURRENT_BINARY_DIR}/op3/op3_modified.xml
           ${CMAKE_CURRENT_BINARY_DIR}/op3/op3.xml
           <${CMAKE_CURRENT_SOURCE_DIR}/op3/op3.xml.patch
->>>>>>> 744912d0
   COMMAND ${Python_EXECUTABLE}
           ${CMAKE_CURRENT_BINARY_DIR}/manipulation/merge_panda_robotiq.py
           ${CMAKE_CURRENT_BINARY_DIR}/manipulation/panda_robotiq.xml
