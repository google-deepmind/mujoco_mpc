--- conflicted
+++ resolved
@@ -14,19 +14,11 @@
   </custom>
 
   <sensor>
-<<<<<<< HEAD
     <user name="Height" dim="1" user="6 100.0 0.0 100.0 0.1" />
-    <user name="Balance" dim="1" user="1 50.0 0.0 100.0 0.05 1" />
+    <user name="Balance" dim="1" user="6 50.0 0.0 100.0 0.1" />
     <user name="CoM Vel." dim="2" user="0 10.0 0.0 100.0" />
     <user name="Joint Vel." dim="27" user="0 0.01 0.0 0.1" />
     <user name="Control" dim="21" user="3 0.025 0.0 0.1 0.3" />
-=======
-    <user name="Height" needstage="acc" dim="1" user="6 100.0 0.0 100.0 0.1" />
-    <user name="Balance" needstage="acc" dim="1" user="6 50.0 0.0 100.0 0.1" />
-    <user name="CoM Vel." needstage="acc" dim="2" user="0 10.0 0.0 100.0" />
-    <user name="Joint Vel." needstage="acc" dim="27" user="0 0.01 0.0 0.1" />
-    <user name="Control" needstage="acc" dim="21" user="3 0.025 0.0 0.1 0.3" />
->>>>>>> 7326f21a
     <framepos name="trace" objtype="body" objname="torso"/>
     <framepos name="torso_position" objtype="body" objname="torso"/>
     <framepos name="head_position" objtype="body" objname="head"/>
